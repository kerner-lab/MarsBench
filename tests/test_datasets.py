import glob
import os

import pytest
import torch
from hydra import compose
from hydra import initialize_config_dir

from src.data import get_dataset
from src.utils.transforms import get_transforms


<<<<<<< HEAD
def initialize_datasets(cfg, transforms, bbox_format=None):
    if cfg.task == "classification":
        train_dataset, val_dataset, test_dataset = get_dataset(
            cfg, transforms[:2], subset=cfg.test.data.subset_size
        )
    elif cfg.task == "segmentation":
        train_dataset, val_dataset, test_dataset = get_dataset(
            cfg,
            transforms[:2],
            subset=cfg.test.data.subset_size,
            mask_transforms=transforms[2:],
        )
    elif cfg.task == "detection":
        train_dataset, val_dataset, test_dataset = get_dataset(
            cfg,
            transforms[:2],
            subset=cfg.test.data.subset_size,
            bbox_format=bbox_format,
        )
    else:
        raise ValueError(f"Task not yet supported: {cfg.task}")

    return train_dataset, val_dataset, test_dataset


def check_bboxes_yolo(bboxes, expected_image_size, split_name, dataset_name):
    x_center, y_center, width, height = (
        bboxes[:, 0],
        bboxes[:, 1],
        bboxes[:, 2],
        bboxes[:, 3],
    )

    assert (x_center >= 0).all() & (
        x_center <= 1
    ).all(), f"Dataset '{dataset_name}' {split_name} split (bbox_format: yolo): x_center should be within range [0, 1]."
    assert (y_center >= 0).all() & (
        y_center <= 1
    ).all(), f"Dataset '{dataset_name}' {split_name} split (bbox_format: yolo): y_center should be within range [0, 1]."
    assert (width >= 0).all() & (
        width <= 1
    ).all(), f"Dataset '{dataset_name}' {split_name} split (bbox_format: yolo): width should be within range [0, 1]."
    assert (height >= 0).all() & (
        height <= 1
    ).all(), f"Dataset '{dataset_name}' {split_name} split (bbox_format: yolo): height should be within range [0, 1]."


def check_bboxes_coco(bboxes, expected_image_size, split_name, dataset_name, target):
    x_min, y_min, width, height = bboxes[:, 0], bboxes[:, 1], bboxes[:, 2], bboxes[:, 3]

    assert (x_min + width <= expected_image_size[1]).all(), (
        f"Dataset '{dataset_name}' {split_name} split (bbox_format: coco): "
        f"x_min + width should be less than or equal to {expected_image_size[1]}."
    )
    assert (x_min >= 0).all() & (x_min + width <= expected_image_size[1]).all(), (
        f"Dataset '{dataset_name}' {split_name} split (bbox_format: coco): "
        f"x_min and width should be within image width range [0, {expected_image_size[1]}]."
    )
    assert (y_min >= 0).all() & (y_min + height <= expected_image_size[0]).all(), (
        f"Dataset '{dataset_name}' {split_name} split (bbox_format: coco): "
        f"y_min and height should be within image height range [0, {expected_image_size[0]}]."
    )


def check_bboxes_pascal_voc(bboxes, expected_image_size, split_name, dataset_name):
    xmin, ymin, xmax, ymax = bboxes[:, 0], bboxes[:, 1], bboxes[:, 2], bboxes[:, 3]

    assert (xmax > xmin).all(), (
        f"Dataset '{dataset_name}' {split_name} split (bbox_format: pascal_voc): "
        f"xmax should be greater than xmin."
    )
    assert (ymax > ymin).all(), (
        f"Dataset '{dataset_name}' {split_name} split (bbox_format: "
        f"pascal_voc): ymax should be greater than ymin."
    )
    assert (xmin >= 0).all() & (xmax <= expected_image_size[1]).all(), (
        f"Dataset '{dataset_name}' {split_name} split (bbox_format: pascal_voc): "
        f"xmin and xmax should be within image width range [0, {expected_image_size[1]}]."
    )
    assert (ymin >= 0).all() & (ymax <= expected_image_size[0]).all(), (
        f"Dataset '{dataset_name}' {split_name} split (bbox_format: pascal_voc): "
        f"ymin and ymax should be within image height range [0, {expected_image_size[0]}]."
    )


@pytest.mark.parametrize("dataset_config_file", glob.glob("configs/data/*.yaml"))
=======
@pytest.mark.parametrize("dataset_config_file", glob.glob("configs/data/**/*.yaml"))
>>>>>>> ce245e22
def test_datasets(dataset_config_file):
    # Get config directory
    config_dir = os.path.abspath("configs")

    # Initialize Hydra and compose configuration
    with initialize_config_dir(config_dir=config_dir, version_base="1.1"):
        # Get dataset path relative to configs/data
        rel_path = os.path.relpath(
            dataset_config_file, os.path.join(config_dir, "data")
        )
        # Remove .yaml extension
        rel_path = os.path.splitext(rel_path)[0]

        # Extract task from the path
        task = rel_path.split("/")[0]

        cfg = compose(
            config_name="config", overrides=[f"data={rel_path}", f"task={task}"]
        )

        # Check dataset status
        if cfg.data.status not in cfg.test.data.status:
            print(f"Skipping dataset '{cfg.data.name}' (status: {cfg.data.status})")
            pytest.skip(
                f"Dataset '{cfg.data.name}' is not in status set {cfg.test.data.status} for testing."
            )

        # Check if dataset files exist
        data_dir = cfg.data.data_dir
        annot_csv = cfg.data.annot_csv
        if not os.path.exists(data_dir) or (
            cfg.task == "classification" and not os.path.exists(annot_csv)
        ):
            print(f"Skipping dataset '{cfg.data.name}' (dataset files not found)")
            pytest.skip(
                f"Dataset '{cfg.data.name}' files not found. This is expected when testing locally."
            )

        print(f"Testing dataset '{cfg.data.name}' (task: {task})")

        # Function to test a dataset split
        def test_split(
            split_name,
            dataset,
            expected_image_size,
            expected_channels,
            bbox_format=None,
        ):
            if len(dataset) == 0:
                print(f"The {split_name} dataset of '{cfg.data.name}' is empty.")
                pytest.fail(f"The {split_name} dataset of '{cfg.data.name}' is empty.")

            # Test a few samples
            sample_indices = [0, len(dataset) // 2, len(dataset) - 1]
            for idx in sample_indices:
                sample = dataset[idx]
                if cfg.task == "classification":
                    image, label = sample
                    # Check label
                    assert isinstance(
                        label, int
                    ), f"Dataset '{cfg.data.name}' {split_name} split: Label is not an integer."
                    num_classes = cfg.data.num_classes
                    assert (
                        0 <= label < num_classes
                    ), f"Dataset '{cfg.data.name}' {split_name} split: Label {label} out of range [0, {num_classes - 1}]."  # noqa: E501
                elif cfg.task == "segmentation":
                    image, mask = sample
                    # Check mask shape - should be [1, H, W] for segmentation
                    assert len(mask.shape) == 3, (
                        f"Dataset '{cfg.data.name}' {split_name} split: Mask should be 3D tensor [C, H, W], "
                        f"got shape {mask.shape}"
                    )
                    assert mask.shape[0] == 1, (
                        f"Dataset '{cfg.data.name}' {split_name} split: Mask should have 1 channel, "
                        f"got {mask.shape[0]} channels"
                    )
                    assert mask.shape[1:] == image.shape[1:], (
                        f"Dataset '{cfg.data.name}' {split_name} split: Mask spatial dimensions {mask.shape[1:]} "
                        f"do not match image dimensions {image.shape[1:]}"
                    )
                    # For segmentation, check that mask values are valid
                    assert mask.min() >= 0 and mask.max() <= 1, (
                        f"Dataset '{cfg.data.name}' {split_name} split: Mask values should be between 0 and 1, "
                        f"got min={mask.min()}, max={mask.max()}"
                    )
                elif cfg.task == "detection":
                    image, target = sample
                    # Validate target format
                    assert isinstance(target, dict), (
                        f"Dataset '{dataset_name}' {split_name} split: "
                        f"Targets should be a dictionary, got {type(target)}"
                    )

                    # Check bounding boxes
                    bbox_key = "boxes" if "boxes" in target else "bbox"
                    class_key = "labels" if "labels" in target else "cls"
                    assert (
                        bbox_key in target
                    ), f"Dataset '{dataset_name}' {split_name} split: Bounding boxes missing from target dictionary"
                    assert (
                        class_key in target
                    ), f"Dataset '{dataset_name}' {split_name} split: Labels missing from target dictionary"

                    bboxes = target[bbox_key]
                    labels = target[class_key]
                    # Ensure bounding boxes are present
                    assert isinstance(bboxes, torch.Tensor), (
                        f"Dataset '{dataset_name}' {split_name} split: Expected bounding boxes to be a tensor, "
                        f"got {type(bboxes)}"
                    )
                    assert bboxes.ndim == 2 and bboxes.shape[1] == 4, (
                        f"Dataset '{dataset_name}' {split_name} split: Bounding boxes should have shape (N, 4), "
                        f"got {bboxes.shape}"
                    )

                    # Ensure labels are present
                    assert isinstance(labels, torch.Tensor), (
                        f"Dataset '{dataset_name}' {split_name} split: Expected labels to be a tensor, "
                        f"got {type(labels)}"
                    )
                    assert labels.ndim == 1, (
                        f"Dataset '{dataset_name}' {split_name} split: "
                        f"Labels should be a 1D tensor, got shape {labels.shape}"
                    )

                    # Ensure the number of bounding boxes matches the number of labels
                    assert bboxes.shape[0] == labels.shape[0], (
                        f"Dataset '{dataset_name}' {split_name} split: "
                        f"Number of bounding boxes {bboxes.shape[0]} does not match number of labels {labels.shape[0]}"
                    )

                    # Check bounding boxes based on format
                    if bbox_format == "yolo":
                        check_bboxes_yolo(
                            bboxes, expected_image_size, split_name, dataset_name
                        )
                    elif bbox_format == "coco":
                        check_bboxes_coco(
                            bboxes,
                            expected_image_size,
                            split_name,
                            dataset_name,
                            target,
                        )
                    elif bbox_format == "pascal_voc":
                        check_bboxes_pascal_voc(
                            bboxes, expected_image_size, split_name, dataset_name
                        )
                    else:
                        raise ValueError(f"Unsupported bbox format: {bbox_format}")

                # Check image shape
                assert image.shape[0] == expected_channels, (
                    f"Dataset '{cfg.data.name}' {split_name} split: Expected {expected_channels} channels, "
                    f"got {image.shape[0]}"
                )
                assert image.shape[1] == expected_image_size[0], (
                    f"Dataset '{cfg.data.name}' {split_name} split: Expected height {expected_image_size[0]}, "
                    f"got {image.shape[1]}"
                )
                assert image.shape[2] == expected_image_size[1], (
                    f"Dataset '{cfg.data.name}' {split_name} split: Expected width {expected_image_size[1]}, "
                    f"got {image.shape[2]}"
                )

<<<<<<< HEAD
                print(
                    f"Dataset '{dataset_name}' {split_name} split, index {idx}: "
                    f"Image shape {image.shape}"
                    + (
                        f", Mask shape {mask.shape}"
                        if cfg.task == "segmentation"
                        else ""
                    )
                    + (
                        f", BBox shape {bboxes.shape}, Labels shape {labels.shape}"
                        if cfg.task == "detection"
                        else ""
                    )
                )

        # Test each split
        if cfg.task == "detection":
            bbox_formats = ["yolo", "coco", "pascal_voc"]
            for bbox_format in bbox_formats:
                cfg.model.detection.bbox_format = bbox_format

                # Get transforms
                transforms = get_transforms(cfg)

                # Expected image size and channels
                expected_image_size = cfg.transforms.image_size
                expected_channels = 1 if cfg.data.image_type == "grayscale" else 3

                # Get datasets
                train_dataset, val_dataset, test_dataset = initialize_datasets(
                    cfg,
                    transforms,
                    bbox_format,
                )
                test_split(
                    "train",
                    train_dataset,
                    expected_image_size,
                    expected_channels,
                    bbox_format,
                )
                test_split(
                    "val",
                    val_dataset,
                    expected_image_size,
                    expected_channels,
                    bbox_format,
                )
                test_split(
                    "test",
                    test_dataset,
                    expected_image_size,
                    expected_channels,
                    bbox_format,
                )
        else:
            # Get transforms
            transforms = get_transforms(cfg)

            # Expected image size and channels
            expected_image_size = cfg.transforms.image_size
            expected_channels = 1 if cfg.data.image_type == "grayscale" else 3

            # Get datasets
            train_dataset, val_dataset, test_dataset = initialize_datasets(
                cfg, transforms
            )
            test_split("train", train_dataset, expected_image_size, expected_channels)
            test_split("val", val_dataset, expected_image_size, expected_channels)
            test_split("test", test_dataset, expected_image_size, expected_channels)
=======
        # Test each split
        test_split("train", train_dataset)
        test_split("validation", val_dataset)
        test_split("test", test_dataset)
>>>>>>> ce245e22
<|MERGE_RESOLUTION|>--- conflicted
+++ resolved
@@ -2,7 +2,6 @@
 import os
 
 import pytest
-import torch
 from hydra import compose
 from hydra import initialize_config_dir
 
@@ -10,96 +9,7 @@
 from src.utils.transforms import get_transforms
 
 
-<<<<<<< HEAD
-def initialize_datasets(cfg, transforms, bbox_format=None):
-    if cfg.task == "classification":
-        train_dataset, val_dataset, test_dataset = get_dataset(
-            cfg, transforms[:2], subset=cfg.test.data.subset_size
-        )
-    elif cfg.task == "segmentation":
-        train_dataset, val_dataset, test_dataset = get_dataset(
-            cfg,
-            transforms[:2],
-            subset=cfg.test.data.subset_size,
-            mask_transforms=transforms[2:],
-        )
-    elif cfg.task == "detection":
-        train_dataset, val_dataset, test_dataset = get_dataset(
-            cfg,
-            transforms[:2],
-            subset=cfg.test.data.subset_size,
-            bbox_format=bbox_format,
-        )
-    else:
-        raise ValueError(f"Task not yet supported: {cfg.task}")
-
-    return train_dataset, val_dataset, test_dataset
-
-
-def check_bboxes_yolo(bboxes, expected_image_size, split_name, dataset_name):
-    x_center, y_center, width, height = (
-        bboxes[:, 0],
-        bboxes[:, 1],
-        bboxes[:, 2],
-        bboxes[:, 3],
-    )
-
-    assert (x_center >= 0).all() & (
-        x_center <= 1
-    ).all(), f"Dataset '{dataset_name}' {split_name} split (bbox_format: yolo): x_center should be within range [0, 1]."
-    assert (y_center >= 0).all() & (
-        y_center <= 1
-    ).all(), f"Dataset '{dataset_name}' {split_name} split (bbox_format: yolo): y_center should be within range [0, 1]."
-    assert (width >= 0).all() & (
-        width <= 1
-    ).all(), f"Dataset '{dataset_name}' {split_name} split (bbox_format: yolo): width should be within range [0, 1]."
-    assert (height >= 0).all() & (
-        height <= 1
-    ).all(), f"Dataset '{dataset_name}' {split_name} split (bbox_format: yolo): height should be within range [0, 1]."
-
-
-def check_bboxes_coco(bboxes, expected_image_size, split_name, dataset_name, target):
-    x_min, y_min, width, height = bboxes[:, 0], bboxes[:, 1], bboxes[:, 2], bboxes[:, 3]
-
-    assert (x_min + width <= expected_image_size[1]).all(), (
-        f"Dataset '{dataset_name}' {split_name} split (bbox_format: coco): "
-        f"x_min + width should be less than or equal to {expected_image_size[1]}."
-    )
-    assert (x_min >= 0).all() & (x_min + width <= expected_image_size[1]).all(), (
-        f"Dataset '{dataset_name}' {split_name} split (bbox_format: coco): "
-        f"x_min and width should be within image width range [0, {expected_image_size[1]}]."
-    )
-    assert (y_min >= 0).all() & (y_min + height <= expected_image_size[0]).all(), (
-        f"Dataset '{dataset_name}' {split_name} split (bbox_format: coco): "
-        f"y_min and height should be within image height range [0, {expected_image_size[0]}]."
-    )
-
-
-def check_bboxes_pascal_voc(bboxes, expected_image_size, split_name, dataset_name):
-    xmin, ymin, xmax, ymax = bboxes[:, 0], bboxes[:, 1], bboxes[:, 2], bboxes[:, 3]
-
-    assert (xmax > xmin).all(), (
-        f"Dataset '{dataset_name}' {split_name} split (bbox_format: pascal_voc): "
-        f"xmax should be greater than xmin."
-    )
-    assert (ymax > ymin).all(), (
-        f"Dataset '{dataset_name}' {split_name} split (bbox_format: "
-        f"pascal_voc): ymax should be greater than ymin."
-    )
-    assert (xmin >= 0).all() & (xmax <= expected_image_size[1]).all(), (
-        f"Dataset '{dataset_name}' {split_name} split (bbox_format: pascal_voc): "
-        f"xmin and xmax should be within image width range [0, {expected_image_size[1]}]."
-    )
-    assert (ymin >= 0).all() & (ymax <= expected_image_size[0]).all(), (
-        f"Dataset '{dataset_name}' {split_name} split (bbox_format: pascal_voc): "
-        f"ymin and ymax should be within image height range [0, {expected_image_size[0]}]."
-    )
-
-
-@pytest.mark.parametrize("dataset_config_file", glob.glob("configs/data/*.yaml"))
-=======
 @pytest.mark.parametrize("dataset_config_file", glob.glob("configs/data/**/*.yaml"))
->>>>>>> ce245e22
 def test_datasets(dataset_config_file):
     # Get config directory
     config_dir = os.path.abspath("configs")
@@ -140,14 +50,30 @@
 
         print(f"Testing dataset '{cfg.data.name}' (task: {task})")
 
+        # Get transforms
+        transforms = get_transforms(cfg)
+
+        # Get datasets
+        if cfg.task == "classification":
+            train_dataset, val_dataset, test_dataset = get_dataset(
+                cfg, transforms[:2], subset=cfg.test.data.subset_size
+            )
+        elif cfg.task == "segmentation":
+            train_dataset, val_dataset, test_dataset = get_dataset(
+                cfg,
+                transforms[:2],
+                subset=cfg.test.data.subset_size,
+                mask_transforms=transforms[2:],
+            )
+        else:
+            raise ValueError(f"Task not yet supported: {cfg.task}")
+
+        # Expected image size and channels
+        expected_image_size = cfg.transforms.image_size
+        expected_channels = 1 if cfg.data.image_type == "grayscale" else 3
+
         # Function to test a dataset split
-        def test_split(
-            split_name,
-            dataset,
-            expected_image_size,
-            expected_channels,
-            bbox_format=None,
-        ):
+        def test_split(split_name, dataset):
             if len(dataset) == 0:
                 print(f"The {split_name} dataset of '{cfg.data.name}' is empty.")
                 pytest.fail(f"The {split_name} dataset of '{cfg.data.name}' is empty.")
@@ -186,71 +112,6 @@
                         f"Dataset '{cfg.data.name}' {split_name} split: Mask values should be between 0 and 1, "
                         f"got min={mask.min()}, max={mask.max()}"
                     )
-                elif cfg.task == "detection":
-                    image, target = sample
-                    # Validate target format
-                    assert isinstance(target, dict), (
-                        f"Dataset '{dataset_name}' {split_name} split: "
-                        f"Targets should be a dictionary, got {type(target)}"
-                    )
-
-                    # Check bounding boxes
-                    bbox_key = "boxes" if "boxes" in target else "bbox"
-                    class_key = "labels" if "labels" in target else "cls"
-                    assert (
-                        bbox_key in target
-                    ), f"Dataset '{dataset_name}' {split_name} split: Bounding boxes missing from target dictionary"
-                    assert (
-                        class_key in target
-                    ), f"Dataset '{dataset_name}' {split_name} split: Labels missing from target dictionary"
-
-                    bboxes = target[bbox_key]
-                    labels = target[class_key]
-                    # Ensure bounding boxes are present
-                    assert isinstance(bboxes, torch.Tensor), (
-                        f"Dataset '{dataset_name}' {split_name} split: Expected bounding boxes to be a tensor, "
-                        f"got {type(bboxes)}"
-                    )
-                    assert bboxes.ndim == 2 and bboxes.shape[1] == 4, (
-                        f"Dataset '{dataset_name}' {split_name} split: Bounding boxes should have shape (N, 4), "
-                        f"got {bboxes.shape}"
-                    )
-
-                    # Ensure labels are present
-                    assert isinstance(labels, torch.Tensor), (
-                        f"Dataset '{dataset_name}' {split_name} split: Expected labels to be a tensor, "
-                        f"got {type(labels)}"
-                    )
-                    assert labels.ndim == 1, (
-                        f"Dataset '{dataset_name}' {split_name} split: "
-                        f"Labels should be a 1D tensor, got shape {labels.shape}"
-                    )
-
-                    # Ensure the number of bounding boxes matches the number of labels
-                    assert bboxes.shape[0] == labels.shape[0], (
-                        f"Dataset '{dataset_name}' {split_name} split: "
-                        f"Number of bounding boxes {bboxes.shape[0]} does not match number of labels {labels.shape[0]}"
-                    )
-
-                    # Check bounding boxes based on format
-                    if bbox_format == "yolo":
-                        check_bboxes_yolo(
-                            bboxes, expected_image_size, split_name, dataset_name
-                        )
-                    elif bbox_format == "coco":
-                        check_bboxes_coco(
-                            bboxes,
-                            expected_image_size,
-                            split_name,
-                            dataset_name,
-                            target,
-                        )
-                    elif bbox_format == "pascal_voc":
-                        check_bboxes_pascal_voc(
-                            bboxes, expected_image_size, split_name, dataset_name
-                        )
-                    else:
-                        raise ValueError(f"Unsupported bbox format: {bbox_format}")
 
                 # Check image shape
                 assert image.shape[0] == expected_channels, (
@@ -266,80 +127,7 @@
                     f"got {image.shape[2]}"
                 )
 
-<<<<<<< HEAD
-                print(
-                    f"Dataset '{dataset_name}' {split_name} split, index {idx}: "
-                    f"Image shape {image.shape}"
-                    + (
-                        f", Mask shape {mask.shape}"
-                        if cfg.task == "segmentation"
-                        else ""
-                    )
-                    + (
-                        f", BBox shape {bboxes.shape}, Labels shape {labels.shape}"
-                        if cfg.task == "detection"
-                        else ""
-                    )
-                )
-
-        # Test each split
-        if cfg.task == "detection":
-            bbox_formats = ["yolo", "coco", "pascal_voc"]
-            for bbox_format in bbox_formats:
-                cfg.model.detection.bbox_format = bbox_format
-
-                # Get transforms
-                transforms = get_transforms(cfg)
-
-                # Expected image size and channels
-                expected_image_size = cfg.transforms.image_size
-                expected_channels = 1 if cfg.data.image_type == "grayscale" else 3
-
-                # Get datasets
-                train_dataset, val_dataset, test_dataset = initialize_datasets(
-                    cfg,
-                    transforms,
-                    bbox_format,
-                )
-                test_split(
-                    "train",
-                    train_dataset,
-                    expected_image_size,
-                    expected_channels,
-                    bbox_format,
-                )
-                test_split(
-                    "val",
-                    val_dataset,
-                    expected_image_size,
-                    expected_channels,
-                    bbox_format,
-                )
-                test_split(
-                    "test",
-                    test_dataset,
-                    expected_image_size,
-                    expected_channels,
-                    bbox_format,
-                )
-        else:
-            # Get transforms
-            transforms = get_transforms(cfg)
-
-            # Expected image size and channels
-            expected_image_size = cfg.transforms.image_size
-            expected_channels = 1 if cfg.data.image_type == "grayscale" else 3
-
-            # Get datasets
-            train_dataset, val_dataset, test_dataset = initialize_datasets(
-                cfg, transforms
-            )
-            test_split("train", train_dataset, expected_image_size, expected_channels)
-            test_split("val", val_dataset, expected_image_size, expected_channels)
-            test_split("test", test_dataset, expected_image_size, expected_channels)
-=======
         # Test each split
         test_split("train", train_dataset)
         test_split("validation", val_dataset)
-        test_split("test", test_dataset)
->>>>>>> ce245e22
+        test_split("test", test_dataset)