"""Utility functions for testing classification andand segmn"""

import tempfile
from token import OP
from typing import Any
from typing import Dict
from typing import Optional
from typing import Tuple

import torch
import torch.nn.functional as F
from pytorch_lightning import Trainer
from torch.utils.data import DataLoader
from torch.utils.data import Dataset

# Constants for testing
DEFAULT_BATCH_SIZE = 2
DEFAULT_NUM_EPOCHS = 1
DEFAULT_DATASET_SIZE = 10
DEFAULT_INPUT_SIZE = (3, 224, 224)
VALID_TASKS = {"classification", "segmentation", "detection"}


class ModelTestDataset(Dataset):
    """Dataset for generating dummy data for model testing."""

    def __init__(
        self,
        input_size: Tuple[int, ...],
        num_classes: int,
        task: str,
        class_idx_offset: Optional[int] = None,
    ):
        if task not in VALID_TASKS:
            raise ValueError(f"Task must be one of {VALID_TASKS}, got {task}")
        self.input_size = input_size
        self.num_classes = num_classes
        self.task = task
        self.class_idx_offset = class_idx_offset

    def __len__(self) -> int:
        return DEFAULT_DATASET_SIZE

    def __getitem__(self, idx: int) -> Tuple[torch.Tensor, torch.Tensor]:
        """Returns a random input tensor and target for testing."""
        # Create input with expected shape for the model
<<<<<<< HEAD
=======
        # Create input with expected shape for the model
>>>>>>> 8e23cf36
        dummy_input = torch.randn(*self.input_size)

        if self.task == "classification":
            # For classification, target is a class index
<<<<<<< HEAD
            dummy_label = torch.randint(0, self.num_classes, (1,)).item()
        elif self.task == "segmentation":
            # For segmentation, target is a 2D mask with class indices
            H, W = self.input_size[1:]
            dummy_label = torch.randint(0, self.num_classes, (H, W))
        else:  # detection
            H, W = self.input_size[1:]
            boxes = torch.tensor([[10.0, 15.0, W - 10.0, H - 10.0]])
            labels = torch.tensor([self.class_idx_offset])
            dummy_label = {
                "boxes": boxes,
                "labels": labels,
                "image_id": torch.tensor([idx]),
                "img_size": torch.tensor([H, W]),
                "img_scale": torch.tensor([1.0]),
            }
=======
            # For classification, target is a class index
            dummy_label = torch.randint(0, self.num_classes, (1,)).item()
        else:  # segmentation
            # For segmentation, target is a 2D mask with class indices
            # For segmentation, target is a 2D mask with class indices
            H, W = self.input_size[1:]
            dummy_label = torch.randint(0, self.num_classes, (H, W))

>>>>>>> 8e23cf36
        return dummy_input, dummy_label


def create_test_data(
    batch_size: int = DEFAULT_BATCH_SIZE,
    input_size: Tuple[int, ...] = DEFAULT_INPUT_SIZE,
    num_classes: int = 2,
    task: str = "classification",
    model_name: Optional[str] = None,
    bbox_format: Optional[str] = None,
) -> Tuple[torch.Tensor, torch.Tensor]:
    """Creates input and target tensors for testing models."""
    dummy_input = torch.randn(batch_size, *input_size, requires_grad=True)

    if task == "classification":
        dummy_target = torch.randint(0, num_classes, (batch_size,))
    elif task == "segmentation":
        H, W = input_size[1:]
        dummy_target = torch.randint(0, num_classes, (batch_size, H, W))
    else:  # detection
        dummy_target = []
        for i in range(batch_size):
            H, W = input_size[1:]
            num_boxes = torch.randint(1, 2, (1,)).item()
            xmin = torch.randint(0, W - 20, (num_boxes,)).float()
            ymin = torch.randint(0, H - 20, (num_boxes,)).float()
            xmax = (
                xmin
                + torch.randint(
                    10, min(W - xmin.int().min().item(), W - 10), (num_boxes,)
                ).float()
            )
            ymax = (
                ymin
                + torch.randint(
                    10, min(H - ymin.int().min().item(), H - 10), (num_boxes,)
                ).float()
            )
            boxes = torch.stack([xmin, ymin, xmax, ymax], dim=1)

            if bbox_format == "coco":
                boxes[:, 2] = xmax - xmin
                boxes[:, 3] = ymax - ymin
                labels = torch.ones((num_boxes,), dtype=torch.long)
            elif bbox_format == "yolo":
                cx = (xmin + xmax) / 2 / W
                cy = (ymin + ymax) / 2 / H
                w = (xmax - xmin) / W
                h = (ymax - ymin) / H
                boxes = torch.stack([cx, cy, w, h], dim=1)
                labels = torch.zeros((num_boxes,), dtype=torch.long)
            else:
                labels = torch.ones((num_boxes,), dtype=torch.long)

            if model_name.lower() == "efficientdet":
                boxes = boxes[:, [1, 0, 3, 2]]  # yxyx

            dummy_target.append(
                {
                    "boxes": boxes,
                    "labels": labels,
                    "image_id": torch.tensor([i]),
                    "img_size": torch.tensor([H, W]),
                    "img_scale": torch.tensor([1.0]),
                }
            )
    return dummy_input, dummy_target


def get_expected_output_shape(
    batch_size: int, num_classes: int, input_size: Tuple[int, ...], task: str
) -> Tuple[int, ...]:
    """Get expected output shape based on task."""
    if task == "classification":
        return (batch_size, num_classes)
    else:  # segmentation
        H, W = input_size[1:]
        return (batch_size, num_classes, H, W)


def verify_output_properties(output: torch.Tensor, task: str, model_name: str) -> None:
    """Checks if model outputs are valid (no inf/nan, proper probabilities)."""
    """Verify model output properties."""
    # Check for invalid values
    assert not torch.isinf(output).any(), f"Model {model_name} produced infinite values"
    assert not torch.isnan(output).any(), f"Model {model_name} produced NaN values"

    # For segmentation, verify probability distribution
    if task == "segmentation":
        # Reshape output to (batch_size, num_classes, H, W) if necessary
        if len(output.shape) == 2:
            output = output.view(-1, output.shape[1], 1, 1)
<<<<<<< HEAD
=======
        # Reshape output to (batch_size, num_classes, H, W) if necessary
        if len(output.shape) == 2:
            output = output.view(-1, output.shape[1], 1, 1)
>>>>>>> 8e23cf36
        probs = F.softmax(output, dim=1)
        assert torch.all((probs >= 0) & (probs <= 1)), f"Model {model_name} produced invalid probabilities"
        assert torch.allclose(
            probs.sum(dim=1), torch.ones_like(probs.sum(dim=1))
        ), f"Model {model_name} probabilities don't sum to 1"


def detection_collate_fn(batch):
    images, targets = tuple(zip(*batch))
    images = torch.stack(images, dim=0)
    return images, targets


def detection_collate_fn_v2(batch):
    images, targets = tuple(zip(*batch))
    images = torch.stack(images, dim=0)

    boxes = [target["boxes"][:, [1, 0, 3, 2]] for target in targets]
    labels = [target["labels"] for target in targets]
    img_sizes = torch.stack([target["img_size"] for target in targets])
    img_scales = torch.tensor([target["img_scale"] for target in targets])

    annotations = {
        "bbox": boxes,
        "cls": labels,
        "img_size": img_sizes,
        "img_scale": img_scales,
    }
    return images, annotations


def setup_training(
    model: torch.nn.Module,
    input_size: Tuple[int, ...],
    num_classes: int,
    task: str,
    batch_size: int,
    max_epochs: int,
    model_name: str = None,
    bbox_format: str = None,
) -> None:
    """Setup and run training loop."""

    class_idx_offset = None
    if task == "detection":
        if bbox_format == "yolo":
            class_idx_offset = 0
        else:
            class_idx_offset = 1
        if model_name.lower() == "efficientdet":
            collate_fn = detection_collate_fn_v2
        else:
            collate_fn = detection_collate_fn
    else:
        collate_fn = None

    dataset = ModelTestDataset(input_size, num_classes, task, class_idx_offset)
    train_dataloader = DataLoader(dataset, batch_size=batch_size, collate_fn=collate_fn)
    val_dataloader = DataLoader(dataset, batch_size=batch_size, collate_fn=collate_fn)

    trainer = Trainer(max_epochs=max_epochs, fast_dev_run=True)
    trainer.fit(model, train_dataloaders=train_dataloader, val_dataloaders=val_dataloader)


def verify_model_save_load(model: torch.nn.Module, model_class: Any, cfg: Any, model_name: str) -> None:
    """Verify model can be saved and loaded correctly."""
    with tempfile.NamedTemporaryFile() as tmp:
        torch.save(model.state_dict(), tmp.name)
        model_loaded = model_class(cfg)
        model_loaded.load_state_dict(torch.load(tmp.name, weights_only=False))

<<<<<<< HEAD
    for param_original, param_loaded in zip(
        model.parameters(), model_loaded.parameters()
    ):
        assert torch.allclose(
            param_original.cpu(), param_loaded.cpu()
        ), f"{model_name}: Parameters differ after loading."
=======
    for param_original, param_loaded in zip(model.parameters(), model_loaded.parameters()):
        assert torch.allclose(param_original, param_loaded), f"{model_name}: Parameters differ after loading."
>>>>>>> 8e23cf36


def verify_backward_pass(
    model: torch.nn.Module,
    output: torch.Tensor,
    target: torch.Tensor,
    criterion_name: str,
    model_name: str,
) -> None:
    """Verify model backward pass."""
    if criterion_name == "cross_entropy":
        # For segmentation, target shape needs to be modified for CrossEntropyLoss
        if len(output.shape) == 4:  # This is a segmentation model output (B, C, H, W)
            # CrossEntropyLoss for segmentation expects target as (B, H, W) with class indices
            if len(target.shape) == 3:  # Target is already (B, H, W)
                criterion = torch.nn.CrossEntropyLoss()
            else:
                # If target is not the right shape, we need to reshape it
<<<<<<< HEAD
                raise ValueError(
                    f"Unexpected target shape for segmentation: {target.shape}"
                )
=======
                raise ValueError(f"Unexpected target shape for segmentation: {target.shape}")
>>>>>>> 8e23cf36
        else:  # Classification
            criterion = torch.nn.CrossEntropyLoss()
    else:
        raise ValueError(f"Criterion '{criterion_name}' not recognized.")

    # Before computing loss, ensure output and target have compatible dimensions
    if len(output.shape) == 4 and output.shape[1] != target.shape[0]:
        # This is likely the segmentation tensor size mismatch issue
        # Reshape target to have the same spatial dimensions as output if needed
        if len(target.shape) == 3:  # (B, H, W)
            # No reshaping needed for (B, H, W) format
            pass
        elif len(target.shape) == 4:  # (B, C, H, W)
            # If target is already 4D, ensure it has the right number of classes
            if target.shape[1] != output.shape[1]:
                # Critical mismatch - the number of classes in target doesn't match output
                raise ValueError(
                    f"Output has {output.shape[1]} classes but target has {target.shape[1]} dimensions. "
                    "For segmentation, ensure target format matches expected input for CrossEntropyLoss."
                )

<<<<<<< HEAD
=======
    # Before computing loss, ensure output and target have compatible dimensions
    if len(output.shape) == 4 and output.shape[1] != target.shape[0]:
        # This is likely the segmentation tensor size mismatch issue
        # Reshape target to have the same spatial dimensions as output if needed
        if len(target.shape) == 3:  # (B, H, W)
            # No reshaping needed for (B, H, W) format
            pass
        elif len(target.shape) == 4:  # (B, C, H, W)
            # If target is already 4D, ensure it has the right number of classes
            if target.shape[1] != output.shape[1]:
                # Critical mismatch - the number of classes in target doesn't match output
                raise ValueError(
                    f"Output has {output.shape[1]} classes but target has {target.shape[1]} dimensions. "
                    "For segmentation, ensure target format matches expected input for CrossEntropyLoss."
                )

>>>>>>> 8e23cf36
    loss = criterion(output, target)
    loss.backward()

    grad_norm = sum(p.grad.norm().item() for p in model.parameters() if p.grad is not None)
    assert grad_norm > 0, f"{model_name}: Gradients are not computed during backward pass."<|MERGE_RESOLUTION|>--- conflicted
+++ resolved
@@ -44,15 +44,10 @@
     def __getitem__(self, idx: int) -> Tuple[torch.Tensor, torch.Tensor]:
         """Returns a random input tensor and target for testing."""
         # Create input with expected shape for the model
-<<<<<<< HEAD
-=======
-        # Create input with expected shape for the model
->>>>>>> 8e23cf36
         dummy_input = torch.randn(*self.input_size)
 
         if self.task == "classification":
             # For classification, target is a class index
-<<<<<<< HEAD
             dummy_label = torch.randint(0, self.num_classes, (1,)).item()
         elif self.task == "segmentation":
             # For segmentation, target is a 2D mask with class indices
@@ -69,16 +64,6 @@
                 "img_size": torch.tensor([H, W]),
                 "img_scale": torch.tensor([1.0]),
             }
-=======
-            # For classification, target is a class index
-            dummy_label = torch.randint(0, self.num_classes, (1,)).item()
-        else:  # segmentation
-            # For segmentation, target is a 2D mask with class indices
-            # For segmentation, target is a 2D mask with class indices
-            H, W = self.input_size[1:]
-            dummy_label = torch.randint(0, self.num_classes, (H, W))
-
->>>>>>> 8e23cf36
         return dummy_input, dummy_label
 
 
@@ -105,18 +90,8 @@
             num_boxes = torch.randint(1, 2, (1,)).item()
             xmin = torch.randint(0, W - 20, (num_boxes,)).float()
             ymin = torch.randint(0, H - 20, (num_boxes,)).float()
-            xmax = (
-                xmin
-                + torch.randint(
-                    10, min(W - xmin.int().min().item(), W - 10), (num_boxes,)
-                ).float()
-            )
-            ymax = (
-                ymin
-                + torch.randint(
-                    10, min(H - ymin.int().min().item(), H - 10), (num_boxes,)
-                ).float()
-            )
+            xmax = xmin + torch.randint(10, min(W - xmin.int().min().item(), W - 10), (num_boxes,)).float()
+            ymax = ymin + torch.randint(10, min(H - ymin.int().min().item(), H - 10), (num_boxes,)).float()
             boxes = torch.stack([xmin, ymin, xmax, ymax], dim=1)
 
             if bbox_format == "coco":
@@ -171,12 +146,6 @@
         # Reshape output to (batch_size, num_classes, H, W) if necessary
         if len(output.shape) == 2:
             output = output.view(-1, output.shape[1], 1, 1)
-<<<<<<< HEAD
-=======
-        # Reshape output to (batch_size, num_classes, H, W) if necessary
-        if len(output.shape) == 2:
-            output = output.view(-1, output.shape[1], 1, 1)
->>>>>>> 8e23cf36
         probs = F.softmax(output, dim=1)
         assert torch.all((probs >= 0) & (probs <= 1)), f"Model {model_name} produced invalid probabilities"
         assert torch.allclose(
@@ -248,17 +217,10 @@
         model_loaded = model_class(cfg)
         model_loaded.load_state_dict(torch.load(tmp.name, weights_only=False))
 
-<<<<<<< HEAD
-    for param_original, param_loaded in zip(
-        model.parameters(), model_loaded.parameters()
-    ):
+    for param_original, param_loaded in zip(model.parameters(), model_loaded.parameters()):
         assert torch.allclose(
             param_original.cpu(), param_loaded.cpu()
         ), f"{model_name}: Parameters differ after loading."
-=======
-    for param_original, param_loaded in zip(model.parameters(), model_loaded.parameters()):
-        assert torch.allclose(param_original, param_loaded), f"{model_name}: Parameters differ after loading."
->>>>>>> 8e23cf36
 
 
 def verify_backward_pass(
@@ -277,13 +239,7 @@
                 criterion = torch.nn.CrossEntropyLoss()
             else:
                 # If target is not the right shape, we need to reshape it
-<<<<<<< HEAD
-                raise ValueError(
-                    f"Unexpected target shape for segmentation: {target.shape}"
-                )
-=======
                 raise ValueError(f"Unexpected target shape for segmentation: {target.shape}")
->>>>>>> 8e23cf36
         else:  # Classification
             criterion = torch.nn.CrossEntropyLoss()
     else:
@@ -305,25 +261,6 @@
                     "For segmentation, ensure target format matches expected input for CrossEntropyLoss."
                 )
 
-<<<<<<< HEAD
-=======
-    # Before computing loss, ensure output and target have compatible dimensions
-    if len(output.shape) == 4 and output.shape[1] != target.shape[0]:
-        # This is likely the segmentation tensor size mismatch issue
-        # Reshape target to have the same spatial dimensions as output if needed
-        if len(target.shape) == 3:  # (B, H, W)
-            # No reshaping needed for (B, H, W) format
-            pass
-        elif len(target.shape) == 4:  # (B, C, H, W)
-            # If target is already 4D, ensure it has the right number of classes
-            if target.shape[1] != output.shape[1]:
-                # Critical mismatch - the number of classes in target doesn't match output
-                raise ValueError(
-                    f"Output has {output.shape[1]} classes but target has {target.shape[1]} dimensions. "
-                    "For segmentation, ensure target format matches expected input for CrossEntropyLoss."
-                )
-
->>>>>>> 8e23cf36
     loss = criterion(output, target)
     loss.backward()
 
