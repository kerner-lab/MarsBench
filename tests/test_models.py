--- conflicted
+++ resolved
@@ -12,12 +12,8 @@
 from hydra import initialize_config_dir
 from omegaconf import DictConfig
 
-<<<<<<< HEAD
-from src.models import *
+from marsbench.models import *
 from tests.utils.detect_model_test_utils import run_detection_model_tests
-=======
-from marsbench.models import *
->>>>>>> 8e23cf36
 from tests.utils.model_test_utils import DEFAULT_BATCH_SIZE
 from tests.utils.model_test_utils import create_test_data
 from tests.utils.model_test_utils import get_expected_output_shape
@@ -68,24 +64,11 @@
         # Set appropriate number of classes based on task
         if task == "classification":
             num_classes = 10  # Classification models use 10 classes for testing
-<<<<<<< HEAD
         elif task == "segmentation":
             # Set to 8 classes for all segmentation models to ensure consistency
             num_classes = 8  # Use 8 classes for all segmentation models
         else:
             num_classes = 2
-=======
-        else:  # segmentation
-            # Set to 8 classes for all segmentation models to ensure consistency
-            num_classes = 8  # Use 8 classes for all segmentation models
-
-        # Set appropriate number of classes based on task
-        if task == "classification":
-            num_classes = 10  # Classification models use 10 classes for testing
-        else:  # segmentation
-            # Set to 8 classes for all segmentation models to ensure consistency
-            num_classes = 8  # Use 8 classes for all segmentation models
->>>>>>> 8e23cf36
 
         cfg = compose(
             config_name="config",
@@ -98,37 +81,18 @@
         )
 
     # Check model status
-<<<<<<< HEAD
-    if (
-        not hasattr(cfg.model, "status")
-        or cfg.model.status not in cfg.test.model.status
-    ):
-        print(
-            f"Skipping model '{model}' for {task} (status: {getattr(cfg.model, 'status', 'unknown')})"
-        )
-=======
     if not hasattr(cfg.model, "status") or cfg.model.status not in cfg.test.model.status:
         print(f"Skipping model '{model}' for {task} (status: {getattr(cfg.model, 'status', 'unknown')})")
->>>>>>> 8e23cf36
         pytest.skip(f"Model '{model}' for {task} is not ready for testing.")
 
     print(f"Testing model '{model}' for {task}")
     model_class_path = cfg.model.get("class_path", None)
     if model_class_path is None:
-<<<<<<< HEAD
-        pytest.fail(
-            f"Model class path not specified for model '{model}' in the configuration."
-        )
+        pytest.fail(f"Model class path not specified for model '{model}' in the configuration.")
 
     # Import model class
     ModelClass = import_model_class(model_class_path, model)
     model_name = cfg.model.name
-=======
-        pytest.fail(f"Model class path not specified for model '{model}' in the configuration.")
-
-    # Import model class
-    ModelClass = import_model_class(model_class_path, model)
->>>>>>> 8e23cf36
 
     # Setup model parameters
     input_size = cfg.model.get("input_size", [3, 224, 224])
@@ -136,9 +100,7 @@
     model = ModelClass(cfg)
     model.train()
 
-<<<<<<< HEAD
     if task == "detection":
-        print("check1")
         print(model_name)
         run_detection_model_tests(
             cfg=cfg,
@@ -148,9 +110,6 @@
             input_size=input_size,
             batch_size=batch_size,
         )
-        # run_detection_model_tests(
-        #         cfg, model, ModelClass, model_name, input_size, batch_size
-        # )
 
     else:
         # Create test data
@@ -171,10 +130,7 @@
         )
 
         # Handle tuple outputs
-        if (
-            isinstance(output, tuple)
-            and cfg.model.name in cfg.test.model.with_tuple_output
-        ):
+        if isinstance(output, tuple) and cfg.model.name in cfg.test.model.with_tuple_output:
             output = output[0]
         elif isinstance(output, tuple):
             pytest.fail(f"Not expecting tuple as output for Model: '{model}'.")
@@ -188,9 +144,7 @@
         print(f"{model}: Forward pass successful with output shape {output.shape}")
 
         # Test backward pass
-        verify_backward_pass(
-            model, output, dummy_target, cfg.training.criterion.name, model
-        )
+        verify_backward_pass(model, output, dummy_target, cfg.training.criterion.name, model)
         print(f"{model}: Backward pass successful")
 
         # Test training loop
@@ -206,55 +160,4 @@
 
         # Test model save/load
         verify_model_save_load(model, ModelClass, cfg, model)
-        print(f"{model}: Model saving and loading successful")
-=======
-    # Create test data
-    dummy_input, dummy_target = create_test_data(
-        batch_size=batch_size,
-        input_size=input_size,
-        num_classes=cfg.data.num_classes,
-        task=task,
-    )
-
-    # Test forward pass
-    output = model(dummy_input)
-    expected_output_shape = get_expected_output_shape(
-        batch_size=batch_size,
-        num_classes=cfg.data.num_classes,
-        input_size=input_size,
-        task=task,
-    )
-
-    # Handle tuple outputs
-    if isinstance(output, tuple) and cfg.model.name in cfg.test.model.with_tuple_output:
-        output = output[0]
-    elif isinstance(output, tuple):
-        pytest.fail(f"Not expecting tuple as output for Model: '{model}'.")
-
-    assert (
-        output.shape == expected_output_shape
-    ), f"{model}: Expected output shape {expected_output_shape}, got {output.shape}"
-
-    # Verify output properties
-    verify_output_properties(output, task, model)
-    print(f"{model}: Forward pass successful with output shape {output.shape}")
-
-    # Test backward pass
-    verify_backward_pass(model, output, dummy_target, cfg.training.criterion.name, model)
-    print(f"{model}: Backward pass successful")
-
-    # Test training loop
-    setup_training(
-        model=model,
-        input_size=input_size,
-        num_classes=cfg.data.num_classes,
-        task=task,
-        batch_size=cfg.training.batch_size,
-        max_epochs=cfg.training.trainer.max_epochs,
-    )
-    print(f"{model}: Training integration test successful")
-
-    # Test model save/load
-    verify_model_save_load(model, ModelClass, cfg, model)
-    print(f"{model}: Model saving and loading successful")
->>>>>>> 8e23cf36
+        print(f"{model}: Model saving and loading successful")