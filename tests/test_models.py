--- conflicted
+++ resolved
@@ -48,6 +48,7 @@
 @pytest.mark.parametrize(
     "model_config_file",
     glob.glob("configs/model/**/*.yaml", recursive=True),
+    glob.glob("configs/model/**/*.yaml", recursive=True),
     ids=lambda x: os.path.splitext(os.path.basename(x))[0],
 )
 def test_models(model_config_file: str) -> None:
@@ -55,12 +56,17 @@
     # Extract task and model name from the config file path
     rel_path = os.path.relpath(model_config_file, "configs/model")
     task = rel_path.split(os.sep)[0]  # classification or segmentation
+    # Extract task and model name from the config file path
+    rel_path = os.path.relpath(model_config_file, "configs/model")
+    task = rel_path.split(os.sep)[0]  # classification or segmentation
     model = os.path.splitext(os.path.basename(model_config_file))[0]
 
     config_dir = os.path.abspath("configs")
 
     # Initialize Hydra and compose configuration
     with initialize_config_dir(config_dir=config_dir, version_base="1.1"):
+        # Set default dataset based on task
+        default_dataset = "domars16k" if task == "classification" else "cone_quest"
         # Set default dataset based on task
         default_dataset = "domars16k" if task == "classification" else "cone_quest"
         cfg = compose(
@@ -70,6 +76,10 @@
                 f"model={task}/{model}",
                 f"data={task}/{default_dataset}",
                 "data.num_classes=10",  # Set a default number of classes for testing
+                f"task={task}",
+                f"model={task}/{model}",
+                f"data={task}/{default_dataset}",
+                "data.num_classes=10",  # Set a default number of classes for testing
             ],
         )
 
@@ -82,6 +92,15 @@
             f"Skipping model '{model}' for {task} (status: {getattr(cfg.model, 'status', 'unknown')})"
         )
         pytest.skip(f"Model '{model}' for {task} is not ready for testing.")
+    # Check model status
+    if (
+        not hasattr(cfg.model, "status")
+        or cfg.model.status not in cfg.test.model.status
+    ):
+        print(
+            f"Skipping model '{model}' for {task} (status: {getattr(cfg.model, 'status', 'unknown')})"
+        )
+        pytest.skip(f"Model '{model}' for {task} is not ready for testing.")
 
     print(f"Testing model '{model}' for {task}")
     model_class_path = cfg.model.get("class_path", None)
@@ -89,7 +108,15 @@
         pytest.fail(
             f"Model class path not specified for model '{model}' in the configuration."
         )
-
+    print(f"Testing model '{model}' for {task}")
+    model_class_path = cfg.model.get("class_path", None)
+    if model_class_path is None:
+        pytest.fail(
+            f"Model class path not specified for model '{model}' in the configuration."
+        )
+
+    # Import model class
+    ModelClass = import_model_class(model_class_path, model)
     # Import model class
     ModelClass = import_model_class(model_class_path, model)
 
@@ -98,6 +125,11 @@
     batch_size = 2
     model = ModelClass(cfg)
     model.train()
+    # Setup model parameters
+    input_size = cfg.model.get("input_size", [3, 224, 224])
+    batch_size = 2
+    model = ModelClass(cfg)
+    model.train()
 
     # Create test data
     dummy_input, dummy_target = create_test_data(
@@ -106,7 +138,22 @@
         num_classes=cfg.data.num_classes,
         task=task,
     )
-
+    # Create test data
+    dummy_input, dummy_target = create_test_data(
+        batch_size=batch_size,
+        input_size=input_size,
+        num_classes=cfg.data.num_classes,
+        task=task,
+    )
+
+    # Test forward pass
+    output = model(dummy_input)
+    expected_output_shape = get_expected_output_shape(
+        batch_size=batch_size,
+        num_classes=cfg.data.num_classes,
+        input_size=input_size,
+        task=task,
+    )
     # Test forward pass
     output = model(dummy_input)
     expected_output_shape = get_expected_output_shape(
@@ -121,23 +168,30 @@
         output = output[0]
     elif isinstance(output, tuple):
         pytest.fail(f"Not expecting tuple as output for Model: '{model}'.")
+    # Handle tuple outputs
+    if isinstance(output, tuple) and cfg.model.name in cfg.test.model.with_tuple_output:
+        output = output[0]
+    elif isinstance(output, tuple):
+        pytest.fail(f"Not expecting tuple as output for Model: '{model}'.")
 
     assert (
         output.shape == expected_output_shape
     ), f"{model}: Expected output shape {expected_output_shape}, got {output.shape}"
+    assert (
+        output.shape == expected_output_shape
+    ), f"{model}: Expected output shape {expected_output_shape}, got {output.shape}"
 
     # Verify output properties
     verify_output_properties(output, task, model)
     print(f"{model}: Forward pass successful with output shape {output.shape}")
+    # Verify output properties
+    verify_output_properties(output, task, model)
+    print(f"{model}: Forward pass successful with output shape {output.shape}")
 
     # Test backward pass
-<<<<<<< HEAD
     verify_backward_pass(
         model, output, dummy_target, cfg.training.criterion.name, model
     )
-=======
-    verify_backward_pass(model, output, dummy_target, cfg.criterion.name, model)
->>>>>>> 51cfc272
     print(f"{model}: Backward pass successful")
 
     # Test training loop
@@ -147,14 +201,13 @@
         num_classes=cfg.data.num_classes,
         task=task,
         batch_size=cfg.training.batch_size,
-<<<<<<< HEAD
         max_epochs=cfg.training.trainer.max_epochs,
-=======
-        max_epochs=cfg.training.max_epochs,
->>>>>>> 51cfc272
     )
     print(f"{model}: Training integration test successful")
 
+    # Test model save/load
+    verify_model_save_load(model, ModelClass, cfg, model)
+    print(f"{model}: Model saving and loading successful")
     # Test model save/load
     verify_model_save_load(model, ModelClass, cfg, model)
     print(f"{model}: Model saving and loading successful")