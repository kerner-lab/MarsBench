"""
InceptionV3 model implementation for Mars surface image classification.
"""

import logging

import torch.nn.functional as F
from torch import nn
from torchvision.models import Inception_V3_Weights
from torchvision.models import inception_v3

from .BaseClassificationModel import BaseClassificationModel

logger = logging.getLogger(__name__)


class InceptionV3(BaseClassificationModel):
    def __init__(self, cfg):
        super(InceptionV3, self).__init__(cfg)

    def _initialize_model(self):
        num_classes = self.cfg.data.num_classes
        pretrained = self.cfg.model.pretrained
        freeze_layers = self.cfg.model.freeze_layers
        if pretrained:
            weights = Inception_V3_Weights.DEFAULT
        else:
            weights = None
        model = inception_v3(weights=weights, aux_logits=True)

        num_features = model.fc.in_features
        model.fc = nn.Linear(num_features, num_classes)

        # Optionally replace auxiliary classifier
        num_aux_features = model.AuxLogits.fc.in_features  # type: ignore
        model.AuxLogits.fc = nn.Linear(num_aux_features, num_classes)  # type: ignore

        if freeze_layers and not pretrained:
            logger.warning("freeze_layers is set to True but model is not pretrained. Setting freeze_layers to False")
            freeze_layers = False

        if freeze_layers:
            for param in model.parameters():
                param.requires_grad = False
            for param in model.fc.parameters():
                param.requires_grad = True
        else:
            for param in model.parameters():
                param.requires_grad = True

        return model

    def _common_step(self, batch, batch_idx, metrics, phase):
        imgs, gt = batch
        if phase == "train":
            outputs = self(imgs)
            logits = outputs.logits
            aux_logits = outputs.aux_logits
        else:
            logits = self(imgs)
            aux_logits = None

        if self.cfg.data.subtask == "binary":
            logits = logits.squeeze(-1)
<<<<<<< HEAD
=======
            aux_logits = aux_logits.squeeze(-1) if aux_logits is not None else None
>>>>>>> a96aa88c

        if phase == "train":
            # Weighted sum as per the original paper
            loss_main = self.criterion(logits, gt)
            loss_aux = self.criterion(aux_logits, gt)
            loss = loss_main + 0.4 * loss_aux
        else:
            loss = self.criterion(logits, gt)

        metrics.update(logits.detach(), gt.detach().long())
        self.log(
            f"{phase}/loss",  # required for early stopping
            loss,
            on_step=(phase == "train"),
            on_epoch=True,
            prog_bar=True,
        )

        if (
            (self.current_epoch % self.vis_every == 0 or self.current_epoch == self.trainer.max_epochs - 1)
            and batch_idx == 0
            and self.current_epoch != 0
        ):
            if self.cfg.data.subtask == "multiclass":
                probs = F.softmax(logits, dim=1)
                preds = probs.argmax(1)
            else:
                probs = F.sigmoid(logits)
                preds = (probs > 0.5).long()
            self._store_vis(phase, imgs, gt.long(), probs, preds)
        return loss<|MERGE_RESOLUTION|>--- conflicted
+++ resolved
@@ -62,10 +62,7 @@
 
         if self.cfg.data.subtask == "binary":
             logits = logits.squeeze(-1)
-<<<<<<< HEAD
-=======
             aux_logits = aux_logits.squeeze(-1) if aux_logits is not None else None
->>>>>>> a96aa88c
 
         if phase == "train":
             # Weighted sum as per the original paper
