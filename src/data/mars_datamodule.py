import multiprocessing
from typing import Optional

import pytorch_lightning as pl
from torch.utils.data import DataLoader
from torch.utils.data import Dataset

from src.data import get_dataset
from src.utils.transforms import get_transforms


class MarsDataModule(pl.LightningDataModule):
    def __init__(self, cfg):
        super(MarsDataModule, self).__init__()
        self.cfg = cfg
        self.train_dataset: Optional[Dataset] = None
        self.val_dataset: Optional[Dataset] = None
        self.test_dataset: Optional[Dataset] = None

        # Calculate optimal workers if not explicitly set
<<<<<<< HEAD
        if not hasattr(self.cfg.training, "num_workers") or int(self.cfg.training.num_workers) <= 0:
=======
        if (
            not hasattr(self.cfg.training, "num_workers")
            or int(self.cfg.training.num_workers) <= 0
        ):
>>>>>>> 2e42d9b4
            # Use half the CPU count by default (minimum 1)
            self.num_workers = max(1, multiprocessing.cpu_count() // 2)
        else:
            self.num_workers = int(self.cfg.training.num_workers)

    def prepare_data(self):
        # Download or process data if needed
        pass

    def setup(self, stage=None):
        transforms = get_transforms(self.cfg)
        if self.cfg.task == "classification":
            self.train_dataset, self.val_dataset, self.test_dataset = get_dataset(self.cfg, transforms[:2])
        elif self.cfg.task == "segmentation":
            self.train_dataset, self.val_dataset, self.test_dataset = get_dataset(
                self.cfg, transforms[:2], mask_transforms=transforms[2:]
            )
        else:
            raise ValueError(f"Task not yet supported: {self.cfg.task}")

    def train_dataloader(self):
        """Get train dataloader."""
        assert self.train_dataset is not None, "train_dataset is not loaded."
        return DataLoader(
            self.train_dataset,
            batch_size=self.cfg.training.batch_size,
            shuffle=True,
            num_workers=self.num_workers,
            pin_memory=True,
        )

    def val_dataloader(self):
        """Get validation dataloader."""
        assert self.val_dataset is not None, "val_dataset is not loaded."
        return DataLoader(
            self.val_dataset,
            batch_size=self.cfg.training.batch_size,
            shuffle=False,
            num_workers=self.num_workers,
            pin_memory=True,
        )

    def test_dataloader(self):
        """Get test dataloader."""
        assert self.test_dataset is not None, "test_dataset is not loaded."
        return DataLoader(
            self.test_dataset,
            batch_size=self.cfg.training.batch_size,
            shuffle=False,
            num_workers=self.num_workers,
            pin_memory=True,
        )<|MERGE_RESOLUTION|>--- conflicted
+++ resolved
@@ -18,17 +18,11 @@
         self.test_dataset: Optional[Dataset] = None
 
         # Calculate optimal workers if not explicitly set
-<<<<<<< HEAD
         if not hasattr(self.cfg.training, "num_workers") or int(self.cfg.training.num_workers) <= 0:
-=======
-        if (
-            not hasattr(self.cfg.training, "num_workers")
-            or int(self.cfg.training.num_workers) <= 0
-        ):
->>>>>>> 2e42d9b4
             # Use half the CPU count by default (minimum 1)
             self.num_workers = max(1, multiprocessing.cpu_count() // 2)
         else:
+            self.num_workers = int(self.cfg.training.num_workers)
             self.num_workers = int(self.cfg.training.num_workers)
 
     def prepare_data(self):
