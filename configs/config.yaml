task: classification
data_name: domars16k
model_name: resnet18
dataset_path: /data/hkerner/MarsBench/Datasets
output_path: outputs
seed: 42

defaults:
  - _self_
<<<<<<< HEAD
  - data: domars16k
  - model: fasterrcnn
=======
>>>>>>> ce245e22
  - transforms: default
  - data: ${oc.select:task, classification}/${oc.select:data_name, domars16k}
  - model: ${oc.select:task, classification}/${oc.select:model_name, resnet18}
  - training: ${oc.env:HYDRA_TRAINING,dev}  # Use test config in test environment
  - test: default

data:
  split:
    train: 0.6
    val: 0.2
    test: 0.2
  valid_image_extensions:
    - jpg
    - JPG
    - jpeg
    - JPEG
    - png
    - PNG
    - tif
    - TIF

hydra:
  job:
    chdir: True
  run:
    dir: ${output_path}/${task}/${data_name}/${model_name}/${now:%Y-%m-%d_%H-%M-%S}<|MERGE_RESOLUTION|>--- conflicted
+++ resolved
@@ -7,11 +7,6 @@
 
 defaults:
   - _self_
-<<<<<<< HEAD
-  - data: domars16k
-  - model: fasterrcnn
-=======
->>>>>>> ce245e22
   - transforms: default
   - data: ${oc.select:task, classification}/${oc.select:data_name, domars16k}
   - model: ${oc.select:task, classification}/${oc.select:model_name, resnet18}
